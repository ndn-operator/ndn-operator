name: Push to release branch
on:
  push:
    branches:
    - release/*
jobs:
  release:
    runs-on: ubuntu-latest
    steps:
    - name: Generate a token
      id: generate-token
      uses: actions/create-github-app-token@v2
      with:
        app-id: ${{ vars.RELEASER_APP_ID }}
        private-key: ${{ secrets.RELEASER_PRIVATE_KEY }}
    - name: Checkout code
      uses: actions/checkout@v4
      with:
        token: ${{ steps.generate-token.outputs.token }}
<<<<<<< HEAD
    - name: Bump tag if necessary
      id: ccv
      uses: smlx/ccv@v0.10
      with:
        write-tag: false
    - name: Get the version without the 'v' prefix
      if: steps.ccv.outputs.new-tag == 'true'
      id: version
      env:
        VERSION_TAG: "${{ steps.ccv.outputs.new-version-tag }}"
      run: |
        echo "number=${VERSION_TAG#v}" >> $GITHUB_OUTPUT
=======
        fetch-depth: 0
    - name: Bump tag if necessary
      id: ccv
      uses: smlx/ccv@v0.10.0
      with:
        write-tag: false
    - name: Print new tag information
      run: |
        echo "new-tag=$NEW_TAG"
        echo "new-tag-version=$NEW_TAG_VERSION"
        echo "new-tag-version-type=$NEW_TAG_VERSION_TYPE"
      env:
        NEW_TAG: ${{ steps.ccv.outputs.new-tag }}
        NEW_TAG_VERSION: ${{ steps.ccv.outputs.new-tag-version }}
        NEW_TAG_VERSION_TYPE: ${{ steps.ccv.outputs.new-tag-version-type }}
    - name: Get the short version
      if: steps.ccv.outputs.new-tag == 'true'
      id: version
      env:
        VERSION_TAG: "${{ steps.ccv.outputs.new-tag-version }}"
        FULL_SHA: "${{ github.sha }}"
      run: |
        echo "number=${VERSION_TAG#v}" >> $GITHUB_OUTPUT
        echo "sha_short=$(git rev-parse --short $FULL_SHA)" >> $GITHUB_OUTPUT
>>>>>>> 3ec6369c
    - name: Update CRD chart
      if: steps.ccv.outputs.new-tag == 'true'
      uses: rmeneely/update-yaml@v1
      with:
        infile: charts/ndn-operator-crd/Chart.yaml
<<<<<<< HEAD
        varlist: version=${{ steps.version.outputs.number }},appVersion=${{ steps.ccv.outputs.new-version-tag }}
=======
        varlist: version=${{ steps.version.outputs.number }},appVersion=${{ steps.version.outputs.number }}
>>>>>>> 3ec6369c
    - name: Update operator chart
      if: steps.ccv.outputs.new-tag == 'true'
      uses: rmeneely/update-yaml@v1
      with:
        infile: charts/ndn-operator/Chart.yaml
<<<<<<< HEAD
        varlist: version=${{ steps.version.outputs.number }},appVersion=${{ steps.ccv.outputs.new-version-tag }}
=======
        varlist: version=${{ steps.version.outputs.number }},appVersion=${{ steps.version.outputs.number }}
>>>>>>> 3ec6369c
    - name: Update image tag in values.yaml
      if: steps.ccv.outputs.new-tag == 'true'
      uses: rmeneely/update-yaml@v1
      with:
        infile: charts/ndn-operator/values.yaml
<<<<<<< HEAD
        varlist: image.tag=${{ steps.ccv.outputs.new-version-tag }}
    - name: Update Cargo.toml
      if: steps.ccv.outputs.new-tag == 'true'
      uses: ciiiii/toml-editor@1
      with:
        file: Cargo.toml
        key: package.version
        value: ${{ steps.version.outputs.number }}
=======
        varlist: image.tag=${{ steps.version.outputs.number }}
    - name: Update Cargo.toml
      if: steps.ccv.outputs.new-tag == 'true'
      uses: colathro/toml-editor@1.1.0
      with:
        file: Cargo.toml
        key: package.version
        value: ${{ steps.version.outputs.number }}+${{ steps.version.outputs.sha_short }}
    - name: Update Cargo.lock
      if: steps.ccv.outputs.new-tag == 'true'
      run: cargo update
>>>>>>> 3ec6369c
    - name: Commit and push
      if: steps.ccv.outputs.new-tag == 'true'
      uses: EndBug/add-and-commit@v9
      with:
        author_name: "${{ github.actor }}"
        author_email: "${{ github.actor }}@users.noreply.github.com"
<<<<<<< HEAD
        message: "chore(release): Bump version to ${{ steps.ccv.outputs.new-version-tag }}"
        tag: ${{ steps.ccv.outputs.new-version-tag }}
=======
        message: "chore(release): Bump version to ${{ steps.ccv.outputs.new-tag-version }}"
        tag: ${{ steps.ccv.outputs.new-tag-version }}
>>>>>>> 3ec6369c
<|MERGE_RESOLUTION|>--- conflicted
+++ resolved
@@ -17,20 +17,6 @@
       uses: actions/checkout@v4
       with:
         token: ${{ steps.generate-token.outputs.token }}
-<<<<<<< HEAD
-    - name: Bump tag if necessary
-      id: ccv
-      uses: smlx/ccv@v0.10
-      with:
-        write-tag: false
-    - name: Get the version without the 'v' prefix
-      if: steps.ccv.outputs.new-tag == 'true'
-      id: version
-      env:
-        VERSION_TAG: "${{ steps.ccv.outputs.new-version-tag }}"
-      run: |
-        echo "number=${VERSION_TAG#v}" >> $GITHUB_OUTPUT
-=======
         fetch-depth: 0
     - name: Bump tag if necessary
       id: ccv
@@ -55,42 +41,23 @@
       run: |
         echo "number=${VERSION_TAG#v}" >> $GITHUB_OUTPUT
         echo "sha_short=$(git rev-parse --short $FULL_SHA)" >> $GITHUB_OUTPUT
->>>>>>> 3ec6369c
     - name: Update CRD chart
       if: steps.ccv.outputs.new-tag == 'true'
       uses: rmeneely/update-yaml@v1
       with:
         infile: charts/ndn-operator-crd/Chart.yaml
-<<<<<<< HEAD
-        varlist: version=${{ steps.version.outputs.number }},appVersion=${{ steps.ccv.outputs.new-version-tag }}
-=======
         varlist: version=${{ steps.version.outputs.number }},appVersion=${{ steps.version.outputs.number }}
->>>>>>> 3ec6369c
     - name: Update operator chart
       if: steps.ccv.outputs.new-tag == 'true'
       uses: rmeneely/update-yaml@v1
       with:
         infile: charts/ndn-operator/Chart.yaml
-<<<<<<< HEAD
-        varlist: version=${{ steps.version.outputs.number }},appVersion=${{ steps.ccv.outputs.new-version-tag }}
-=======
         varlist: version=${{ steps.version.outputs.number }},appVersion=${{ steps.version.outputs.number }}
->>>>>>> 3ec6369c
     - name: Update image tag in values.yaml
       if: steps.ccv.outputs.new-tag == 'true'
       uses: rmeneely/update-yaml@v1
       with:
         infile: charts/ndn-operator/values.yaml
-<<<<<<< HEAD
-        varlist: image.tag=${{ steps.ccv.outputs.new-version-tag }}
-    - name: Update Cargo.toml
-      if: steps.ccv.outputs.new-tag == 'true'
-      uses: ciiiii/toml-editor@1
-      with:
-        file: Cargo.toml
-        key: package.version
-        value: ${{ steps.version.outputs.number }}
-=======
         varlist: image.tag=${{ steps.version.outputs.number }}
     - name: Update Cargo.toml
       if: steps.ccv.outputs.new-tag == 'true'
@@ -102,17 +69,11 @@
     - name: Update Cargo.lock
       if: steps.ccv.outputs.new-tag == 'true'
       run: cargo update
->>>>>>> 3ec6369c
     - name: Commit and push
       if: steps.ccv.outputs.new-tag == 'true'
       uses: EndBug/add-and-commit@v9
       with:
         author_name: "${{ github.actor }}"
         author_email: "${{ github.actor }}@users.noreply.github.com"
-<<<<<<< HEAD
-        message: "chore(release): Bump version to ${{ steps.ccv.outputs.new-version-tag }}"
-        tag: ${{ steps.ccv.outputs.new-version-tag }}
-=======
         message: "chore(release): Bump version to ${{ steps.ccv.outputs.new-tag-version }}"
-        tag: ${{ steps.ccv.outputs.new-tag-version }}
->>>>>>> 3ec6369c
+        tag: ${{ steps.ccv.outputs.new-tag-version }}